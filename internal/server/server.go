// Copyright 2019 Google LLC
//
// Licensed under the Apache License, Version 2.0 (the "License");
// you may not use this file except in compliance with the License.
// You may obtain a copy of the License at
//
//     https://www.apache.org/licenses/LICENSE-2.0
//
// Unless required by applicable law or agreed to in writing, software
// distributed under the License is distributed on an "AS IS" BASIS,
// WITHOUT WARRANTIES OR CONDITIONS OF ANY KIND, either express or implied.
// See the License for the specific language governing permissions and
// limitations under the License.

package server

import (
	"context"
	"fmt"
	"io/ioutil"
	"log"
	"path"
	"path/filepath"
	"runtime"
	"strings"
	"time"

	"cloud.google.com/go/bigquery"
	"cloud.google.com/go/bigtable"
	"cloud.google.com/go/pubsub"
	"cloud.google.com/go/storage"
	"github.com/datacommonsorg/mixer/internal/base"
	"github.com/datacommonsorg/mixer/internal/translator"
	"github.com/datacommonsorg/mixer/internal/util"
)

// Server holds resources for a mixer server
type Server struct {
	bqClient       *bigquery.Client
	branchBtClient *bigtable.Client
	btTables       []*bigtable.Table
	metadata       *Metadata
}

func (s *Server) updateBranchTable(ctx context.Context, branchTableName string) {
	branchClient, branchTable, err := NewBtTable(
		ctx, s.metadata.BtProject, s.metadata.BranchBtInstance, branchTableName)
	if err != nil {
		log.Printf("Failed to udpate branch cache Bigtable client: %v", err)
		return
	}
	s.branchBtClient = branchClient
	s.btTables[branchBtIndex] = branchTable
}

// ReadBranchTableName reads branch cache folder from GCS.
func ReadBranchTableName(
	ctx context.Context, bucket, versionFile string) (string, error) {
	client, err := storage.NewClient(ctx)
	if err != nil {
		return "", err
	}
	rc, err := client.Bucket(bucket).Object(versionFile).NewReader(ctx)
	if err != nil {
		return "", err
	}
	defer rc.Close()
	folder, err := ioutil.ReadAll(rc)
	if err != nil {
		return "", err
	}
	return string(folder), nil
}

// NewMetadata initialize the metadata for translator.
<<<<<<< HEAD
func NewMetadata(bqDataset, btProject, branchInstance string) (*Metadata, error) {
=======
func NewMetadata(bqDataset, schemaPath string) (*Metadata, error) {
>>>>>>> 6c57f0c5
	_, filename, _, _ := runtime.Caller(0)
	subTypeMap, err := translator.GetSubTypeMap(
		path.Join(path.Dir(filename), "../translator/table_types.json"))
	if err != nil {
		return nil, err
	}
	files, err := ioutil.ReadDir(schemaPath)
	if err != nil {
		return nil, err
	}
	mappings := []*base.Mapping{}
	for _, f := range files {
		if strings.HasSuffix(f.Name(), ".mcf") {
			mappingStr, err := ioutil.ReadFile(filepath.Join(schemaPath, f.Name()))
			if err != nil {
				return nil, err
			}
			mapping, err := translator.ParseMapping(string(mappingStr), bqDataset)
			if err != nil {
				return nil, err
			}
			mappings = append(mappings, mapping...)
		}
	}
	outArcInfo := map[string]map[string][]translator.OutArcInfo{}
	inArcInfo := map[string][]translator.InArcInfo{}
	return &Metadata{
		mappings, outArcInfo, inArcInfo, subTypeMap, bqDataset, btProject, branchInstance}, nil
}

// NewBtTable creates a new bigtable.Table instance.
func NewBtTable(
	ctx context.Context, projectID, instanceID, tableID string) (
	*bigtable.Client, *bigtable.Table, error) {
	btClient, err := bigtable.NewClient(ctx, projectID, instanceID)
	if err != nil {
		return nil, nil, err
	}
	return btClient, btClient.Open(tableID), nil
}

// SubscribeBranchCacheUpdate subscribe server for branch cache update.
func (s *Server) SubscribeBranchCacheUpdate(
	ctx context.Context, pubsubProjectID, branchCacheBucket, subscriberPrefix,
	pubsubTopic string) error {
	// Cloud PubSub receiver when branch cache is updated.
	pubsubClient, err := pubsub.NewClient(ctx, pubsubProjectID)
	if err != nil {
		return err
	}
	// Always create a new subscriber with default expiration date of 2 days.
	subID := subscriberPrefix + util.RandomString()
	expiration, _ := time.ParseDuration("36h")
	retention, _ := time.ParseDuration("24h")
	sub, err := pubsubClient.CreateSubscription(ctx, subID,
		pubsub.SubscriptionConfig{
			Topic:             pubsubClient.Topic(pubsubTopic),
			ExpirationPolicy:  expiration,
			RetentionDuration: retention,
		})
	if err != nil {
		return err
	}
	fmt.Printf("Subscriber ID: %s\n", subID)
	// Start the receiver in a goroutine.
	go func() {
		err = sub.Receive(ctx, func(ctx context.Context, msg *pubsub.Message) {
			branchTableName := string(msg.Data)
			msg.Ack()
			fmt.Printf("Subscriber action: use branch cache %s\n", branchTableName)
			s.updateBranchTable(ctx, branchTableName)
		})
		if err != nil {
			log.Printf("Cloud pubsub receive: %v", err)
		}
	}()
	return nil
}

// NewServer creates a new server instance.
func NewServer(
	bqClient *bigquery.Client,
	branchBtClient *bigtable.Client,
	btTables []*bigtable.Table,
	metadata *Metadata) *Server {
	s := &Server{}
	s.bqClient = bqClient
	s.branchBtClient = branchBtClient
	s.btTables = btTables
	s.metadata = metadata
	return s
}<|MERGE_RESOLUTION|>--- conflicted
+++ resolved
@@ -73,11 +73,7 @@
 }
 
 // NewMetadata initialize the metadata for translator.
-<<<<<<< HEAD
-func NewMetadata(bqDataset, btProject, branchInstance string) (*Metadata, error) {
-=======
-func NewMetadata(bqDataset, schemaPath string) (*Metadata, error) {
->>>>>>> 6c57f0c5
+func NewMetadata(bqDataset, btProject, branchInstance, schemaPath string) (*Metadata, error) {
 	_, filename, _, _ := runtime.Caller(0)
 	subTypeMap, err := translator.GetSubTypeMap(
 		path.Join(path.Dir(filename), "../translator/table_types.json"))
